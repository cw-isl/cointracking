#!/usr/bin/env python3
# -*- coding: utf-8 -*-
"""Telegram bot with menu-based coin analysis and simple Bithumb trading."""

# ----- install dependencies & prepare environment -----
import importlib
import os
import subprocess
import sys

REQUIRED_PACKAGES = {
    "pandas": "pandas",
    "requests": "requests",
    "openpyxl": "openpyxl",
    "python-dotenv": "dotenv",
    "python-telegram-bot": "telegram",
    "pybithumb": "pybithumb",
}

for pkg, mod in REQUIRED_PACKAGES.items():
    try:
        importlib.import_module(mod)
    except ModuleNotFoundError:  # pragma: no cover - installation branch
        subprocess.check_call([sys.executable, "-m", "pip", "install", pkg])

<<<<<<< HEAD
def load_env_file(path: str = ".env") -> None:
    """Load environment variables from .env file supporting `export KEY=value` lines."""
    p = Path(path)
    if not p.exists():
        return
    for line in p.read_text(encoding="utf-8").splitlines():
        line = line.strip()
        if not line or line.startswith("#"):
            continue
        if line.startswith("export "):
            line = line[7:]
        if "=" not in line:
            continue
        key, value = line.split("=", 1)
        os.environ.setdefault(key.strip(), value.strip().strip('"').strip("'"))


load_env_file()
=======
from dotenv import load_dotenv

load_dotenv()
>>>>>>> 833d0b2a

# Default env vars (can be overridden externally)
os.environ.setdefault("TELEGRAM_BOT_TOKEN", "8216690986:AAHCxs_o5nXyOcbd6Sr9ooJh")
os.environ.setdefault("BITHUMB_API_KEY", "YOUR_API_KEY")
os.environ.setdefault("BITHUMB_API_SECRET", "YOUR_API_SECRET")

import argparse
import datetime as dt
import logging
import time
from dataclasses import dataclass
from pathlib import Path
from typing import Dict, List, Optional, Tuple

import pandas as pd
import requests
from telegram import (
    Update,
    InputFile,
    InlineKeyboardButton,
    InlineKeyboardMarkup,
)
from telegram.ext import (
    Application,
    CommandHandler,
    ContextTypes,
    CallbackQueryHandler,
    MessageHandler,
    filters,
)

try:
    import pybithumb
except Exception:  # pragma: no cover - dependency may be missing at runtime
    pybithumb = None

<<<<<<< HEAD
BOT_TOKEN = os.environ.get("TELEGRAM_BOT_TOKEN", "").strip()
if BOT_TOKEN.count(":") != 1:
    raise RuntimeError("유효한 TELEGRAM_BOT_TOKEN이 설정되지 않았습니다. .env 또는 스크립트의 토큰 값을 확인하세요.")
=======
BOT_TOKEN = os.environ.get("TELEGRAM_BOT_TOKEN", "")
>>>>>>> 833d0b2a
KST = dt.timezone(dt.timedelta(hours=9))

UPBIT_MIN_URL = "https://api.upbit.com/v1/candles/minutes/{unit}"

logging.basicConfig(level=logging.INFO)


@dataclass
class TradeConfig:
    api_key: str = ""
    api_secret: str = ""
    percent: float = 0.0
    buy_time: str = ""
    sell_time: str = ""
    job_buy: Optional[object] = None
    job_sell: Optional[object] = None

trade_cfg = TradeConfig()

# ----- HOD analysis utilities -----
@dataclass
class FetchConfig:
    market: str = "KRW-ETC"
    unit: int = 60
    days: int = 300
    pause: float = 0.13


def kst_to_utc_str(ts: dt.datetime) -> str:
    if ts.tzinfo is None:
        ts = ts.replace(tzinfo=KST)
    return ts.astimezone(dt.timezone.utc).strftime("%Y-%m-%d %H:%M:%S")


def fetch_candles(cfg: FetchConfig) -> pd.DataFrame:
    target_rows = cfg.days * (24 * 60 // cfg.unit) + 200
    url = UPBIT_MIN_URL.format(unit=cfg.unit)
    frames: List[pd.DataFrame] = []
    to_cursor: Optional[str] = None
    collected = 0
    while collected < target_rows:
        params = {"market": cfg.market, "count": 200}
        if to_cursor:
            params["to"] = to_cursor
        r = requests.get(url, params=params, timeout=10)
        r.raise_for_status()
        data = r.json()
        if not data:
            break
        df = pd.DataFrame(data)
        df = df.iloc[::-1].reset_index(drop=True)
        frames.append(
            df[["candle_date_time_kst", "opening_price", "high_price", "low_price", "trade_price"]].copy()
        )
        collected += len(df)
        oldest_kst = pd.to_datetime(df["candle_date_time_kst"].iloc[0])
        to_cursor = kst_to_utc_str(oldest_kst - dt.timedelta(minutes=cfg.unit))
        time.sleep(cfg.pause)
        if len(frames) > 4000:
            break
    if not frames:
        return pd.DataFrame(columns=["ts_kst", "open", "high", "low", "close"])
    out = pd.concat(frames, ignore_index=True).rename(
        columns={
            "candle_date_time_kst": "ts_kst",
            "opening_price": "open",
            "high_price": "high",
            "low_price": "low",
            "trade_price": "close",
        }
    )
    out["ts_kst"] = pd.to_datetime(out["ts_kst"])
    out = out.sort_values("ts_kst").reset_index(drop=True)
    cutoff = out["ts_kst"].max() - pd.Timedelta(days=cfg.days)
    out = out[out["ts_kst"] >= cutoff].reset_index(drop=True)
    return out


def parse_window(spec: str) -> Tuple[int, int]:
    spec = spec.strip()
    if "-" not in spec:
        raise ValueError("시간창은 '시작-끝' 형식이어야 합니다. 예: 22-7")
    a, b = spec.split("-", 1)
    start = int(a)
    end = int(b)
    if not (0 <= start <= 23 and 0 <= end <= 23):
        raise ValueError("시간은 0~23 사이 정수여야 합니다.")
    return start, end


def mask_window_hour(df: pd.DataFrame, col: str, start: int, end: int) -> pd.DataFrame:
    h = df[col]
    if start <= end:
        return df[(h >= start) & (h <= end)]
    return df[(h >= start) | (h <= end)]


def find_best_hours(
    df: pd.DataFrame, night_win: Tuple[int, int], morning_win: Tuple[int, int]
) -> Tuple[int, int, float, float]:
    tmp = df.copy()
    tmp["hour"] = tmp["ts_kst"].dt.hour
    night = mask_window_hour(tmp, "hour", *night_win)
    morning = mask_window_hour(tmp, "hour", *morning_win)
    if night.empty or morning.empty:
        raise RuntimeError("시간대 필터 결과가 비어 있습니다.")
    buy_series = night.groupby("hour")["low"].mean()
    sell_series = morning.groupby("hour")["high"].mean()
    buy_hour = int(buy_series.idxmin())
    sell_hour = int(sell_series.idxmax())
    return buy_hour, sell_hour, float(buy_series.min()), float(sell_series.max())


def simulate_daily(df: pd.DataFrame, buy_hour: int, sell_hour: int, initial: float = 1_000_000.0) -> Tuple[float, int]:
    d = df.copy().sort_values("ts_kst")
    d["date"] = d["ts_kst"].dt.date
    d["hour"] = d["ts_kst"].dt.hour
    dates = sorted(d["date"].unique())
    capital = float(initial)
    trades = 0
    for i in range(len(dates) - 1):
        today, next_day = dates[i], dates[i + 1]
        buy_row = d[(d["date"] == today) & (d["hour"] == buy_hour)]
        sell_row = d[(d["date"] == next_day) & (d["hour"] == sell_hour)]
        if buy_row.empty or sell_row.empty:
            continue
        buy_price = float(buy_row.iloc[0]["close"])
        sell_price = float(sell_row.iloc[0]["close"])
        if buy_price <= 0:
            continue
        qty = capital / buy_price
        capital = qty * sell_price
        trades += 1
    return round(capital, 2), trades


def to_excel(df: pd.DataFrame, outpath: Path):
    outpath.parent.mkdir(parents=True, exist_ok=True)
    with pd.ExcelWriter(outpath, engine="openpyxl") as w:
        df.to_excel(w, index=False, sheet_name="Raw")


def analyze_hod(
    market: str,
    days: int,
    unit: int,
    night_spec: str,
    morning_spec: str,
    save_raw: Optional[str] = None,
) -> str:
    df = fetch_candles(FetchConfig(market=market, unit=unit, days=days))
    if df.empty:
        return "[ERROR] 데이터 수집 실패"
    night = parse_window(night_spec)
    morning = parse_window(morning_spec)
    buy_hour, sell_hour, buy_mean_low, sell_mean_high = find_best_hours(df, night, morning)
    final_capital, trades = simulate_daily(df, buy_hour, sell_hour, initial=1_000_000.0)
    total_ret = (final_capital / 1_000_000.0 - 1.0) * 100.0
    lines = [
        f"[INFO] 수집: {market}, 최근 {days}일, {unit}분봉",
        f"[RESULT] 매수 시간대(야간 {night_spec} 중 평균 저가 최저): {buy_hour}시 (평균 저가 {buy_mean_low:.4f})",
        f"[RESULT] 매도 시간대(아침 {morning_spec} 중 평균 고가 최고): {sell_hour}시 (평균 고가 {sell_mean_high:.4f})",
        f"[SIM] 거래 횟수: {trades}",
        f"[SIM] 초기 1,000,000원 → 최종 {final_capital:,.2f}원 (누적 수익률 {total_ret:.2f}%)",
    ]
    if save_raw:
        to_excel(df, Path(save_raw))
        lines.append(f"[SAVE] Raw 저장: {save_raw}")
    return "\n".join(lines)


def run_hod_cli(market: str, days: int, unit: int, night_spec: str, morning_spec: str, save_raw: Optional[str] = None):
    print(analyze_hod(market, days, unit, night_spec, morning_spec, save_raw=save_raw))


def prompt_input() -> Tuple[str, int, int, str, str]:
    m = input("마켓(예: KRW-ETC, KRW-BTC, KRW-ADA): ").strip().upper()
    if not m.startswith("KRW-"):
        m = f"KRW-{m}"
    while True:
        s = input("최근 N일 (기본 300): ").strip()
        if not s:
            d = 300
            break
        if s.isdigit() and int(s) > 0:
            d = int(s)
            break
        print("양의 정수를 입력하세요.")
    u = input("분봉 단위(기본 60): ").strip()
    unit = int(u) if (u.isdigit() and int(u) > 0) else 60
    night = input("야간창(기본 22-7): ").strip() or "22-7"
    morning = input("아침창(기본 7-12): ").strip() or "7-12"
    return m, d, unit, night, morning

# ----- Conversation state keys -----
STATE = "state"
ANALYZE_TICKERS = "ANALYZE_TICKERS"
ANALYZE_DAYS = "ANALYZE_DAYS"
ANALYZE_UNIT = "ANALYZE_UNIT"
API_KEY = "API_KEY"
API_SECRET = "API_SECRET"
SETTRADE_PERCENT = "SETTRADE_PERCENT"
SETTRADE_BUY = "SETTRADE_BUY"
SETTRADE_SELL = "SETTRADE_SELL"

# ----- Utility functions -----
def parse_time_str(t: str) -> dt.time:
    if len(t) not in (3, 4):
        raise ValueError("HHMM format required")
    t = t.zfill(4)
    return dt.time(int(t[:2]), int(t[2:]), tzinfo=KST)


def fetch_candles_range(market: str, start: dt.datetime, end: dt.datetime, unit: int) -> pd.DataFrame:
    url = UPBIT_MIN_URL.format(unit=unit)
    results: List[Dict[str, object]] = []
    to = end
    while to > start:
        count = min(200, int((to - start).total_seconds() / 60 / unit))
        if count <= 0:
            break
        params = {
            "market": market,
            "to": to.strftime("%Y-%m-%d %H:%M:%S"),
            "count": count,
        }
        r = requests.get(url, params=params, timeout=10)
        data = r.json()
        if not data:
            break
        for item in data:
            t = dt.datetime.strptime(item["candle_date_time_kst"], "%Y-%m-%dT%H:%M:%S")
            t = t.replace(tzinfo=KST)
            if t < start:
                continue
            results.append({"time": t, "price": float(item["trade_price"])})
        last = data[-1]
        to = dt.datetime.strptime(last["candle_date_time_kst"], "%Y-%m-%dT%H:%M:%S")
        to = to.replace(tzinfo=KST) - dt.timedelta(minutes=unit)
    df = pd.DataFrame(results)
    if not df.empty:
        df.sort_values("time", inplace=True)
    return df


async def perform_analysis(update: Update, context: ContextTypes.DEFAULT_TYPE, tickers: List[str], days: int, unit: int) -> None:
    summary_lines = []
    for t in tickers:
        market = t if t.startswith("KRW-") else f"KRW-{t}"
        rows = []
        for i in range(days):
            d = dt.datetime.now(KST).date() - dt.timedelta(days=i)
            start_night = dt.datetime.combine(d - dt.timedelta(days=1), dt.time(21, 0, tzinfo=KST))
            end_night = dt.datetime.combine(d, dt.time(7, 0, tzinfo=KST))
            start_morn = dt.datetime.combine(d, dt.time(7, 0, tzinfo=KST))
            end_morn = dt.datetime.combine(d, dt.time(12, 0, tzinfo=KST))
            df_night = fetch_candles_range(market, start_night, end_night, unit)
            df_morn = fetch_candles_range(market, start_morn, end_morn, unit)
            if df_night.empty or df_morn.empty:
                continue
            min_row = df_night.loc[df_night["price"].idxmin()]
            max_row = df_morn.loc[df_morn["price"].idxmax()]
            rows.append({
                "date": d.isoformat(),
                "night_time": min_row["time"].strftime("%H:%M"),
                "night_price": min_row["price"],
                "morning_time": max_row["time"].strftime("%H:%M"),
                "morning_price": max_row["price"],
            })
        df = pd.DataFrame(rows)
        if df.empty:
            summary_lines.append(f"{t}: no data")
            continue
        filename = f"analysis_{t}_{days}d_{unit}m.xlsx"
        df.to_excel(filename, index=False)
        summary_lines.append(f"{t}: 저장 {filename} (rows={len(df)})")
        await update.message.reply_document(InputFile(filename))
    if summary_lines:
        await update.message.reply_text("\n".join(summary_lines))


async def cmd_hod(update: Update, context: ContextTypes.DEFAULT_TYPE) -> None:
    args = context.args
    market = args[0] if len(args) > 0 else "KRW-ETC"
    days = int(args[1]) if len(args) > 1 else 300
    unit = int(args[2]) if len(args) > 2 else 60
    night = args[3] if len(args) > 3 else "22-7"
    morning = args[4] if len(args) > 4 else "7-12"
    try:
        result = analyze_hod(market, days, unit, night, morning)
    except Exception as e:
        result = f"[ERROR] {e}"
    await update.message.reply_text(result)


# ----- Menu and conversation handlers -----
async def cmd_bts(update: Update, context: ContextTypes.DEFAULT_TYPE) -> None:
    keyboard = [
        [InlineKeyboardButton("코인 분석", callback_data="analyze")],
        [InlineKeyboardButton("API 설정", callback_data="setapi")],
        [InlineKeyboardButton("매매 설정", callback_data="settrade")],
        [InlineKeyboardButton("매매 시작", callback_data="start")],
        [InlineKeyboardButton("매매 중지", callback_data="stop")],
        [InlineKeyboardButton("도움말", callback_data="help")],
    ]
    await update.message.reply_text(
        "메뉴를 선택하세요",
        reply_markup=InlineKeyboardMarkup(keyboard),
    )


async def menu_button(update: Update, context: ContextTypes.DEFAULT_TYPE) -> None:
    query = update.callback_query
    await query.answer()
    data = query.data
    if data == "analyze":
        await query.message.reply_text("티커를 입력하세요 (예: MANA,ADA)")
        context.user_data[STATE] = ANALYZE_TICKERS
    elif data == "setapi":
        await query.message.reply_text("API 키를 입력하세요")
        context.user_data[STATE] = API_KEY
    elif data == "settrade":
        await query.message.reply_text("매매 비중을 입력하세요 (예: 50)")
        context.user_data[STATE] = SETTRADE_PERCENT
    elif data == "start":
        await cmd_starttrade(update, context)
    elif data == "stop":
        await cmd_stoptrade(update, context)
    elif data == "help":
        await cmd_help(update, context)


async def handle_message(update: Update, context: ContextTypes.DEFAULT_TYPE) -> None:
    state = context.user_data.get(STATE)
    text = update.message.text.strip()
    if state == ANALYZE_TICKERS:
        context.user_data["tickers"] = [t.strip().upper() for t in text.split(',') if t.strip()]
        await update.message.reply_text("조회 기간(일)을 입력하세요")
        context.user_data[STATE] = ANALYZE_DAYS
    elif state == ANALYZE_DAYS:
        context.user_data["days"] = int(text)
        await update.message.reply_text("분봉 단위를 입력하세요 (1-240)")
        context.user_data[STATE] = ANALYZE_UNIT
    elif state == ANALYZE_UNIT:
        tickers = context.user_data.pop("tickers")
        days = context.user_data.pop("days")
        context.user_data.pop(STATE, None)
        await perform_analysis(update, context, tickers, days, int(text))
    elif state == API_KEY:
        context.user_data["api_key"] = text
        await update.message.reply_text("API 시크릿을 입력하세요")
        context.user_data[STATE] = API_SECRET
    elif state == API_SECRET:
        trade_cfg.api_key = context.user_data.pop("api_key")
        trade_cfg.api_secret = text
        context.user_data.pop(STATE, None)
        await update.message.reply_text("API 설정 완료")
    elif state == SETTRADE_PERCENT:
        trade_cfg.percent = float(text)
        await update.message.reply_text("매입 시간을 입력하세요 (예: 1900)")
        context.user_data[STATE] = SETTRADE_BUY
    elif state == SETTRADE_BUY:
        trade_cfg.buy_time = text
        await update.message.reply_text("매각 시간을 입력하세요 (예: 2330)")
        context.user_data[STATE] = SETTRADE_SELL
    elif state == SETTRADE_SELL:
        trade_cfg.sell_time = text
        context.user_data.pop(STATE, None)
        await update.message.reply_text("매매 설정 완료")


# ----- Trade functions -----
def execute_buy(context: ContextTypes.DEFAULT_TYPE) -> None:
    if not pybithumb or not trade_cfg.api_key:
        return
    # TODO: implement actual buy logic
    context.bot.send_message(context.job.chat_id, "[모의] 매수 실행")


def execute_sell(context: ContextTypes.DEFAULT_TYPE) -> None:
    if not pybithumb or not trade_cfg.api_key:
        return
    # TODO: implement actual sell logic
    context.bot.send_message(context.job.chat_id, "[모의] 매도 실행")


async def cmd_starttrade(update: Update, context: ContextTypes.DEFAULT_TYPE) -> None:
    if trade_cfg.job_buy or trade_cfg.job_sell:
        await update.effective_message.reply_text("이미 실행 중입니다")
        return
    try:
        buy_t = parse_time_str(trade_cfg.buy_time)
        sell_t = parse_time_str(trade_cfg.sell_time)
    except Exception as e:
        await update.effective_message.reply_text(f"시간 설정 오류: {e}")
        return
    trade_cfg.job_buy = context.job_queue.run_daily(execute_buy, buy_t, chat_id=update.effective_chat.id)
    trade_cfg.job_sell = context.job_queue.run_daily(execute_sell, sell_t, chat_id=update.effective_chat.id)
    await update.effective_message.reply_text("자동 매매 시작")


async def cmd_stoptrade(update: Update, context: ContextTypes.DEFAULT_TYPE) -> None:
    for job in (trade_cfg.job_buy, trade_cfg.job_sell):
        if job:
            job.schedule_removal()
    trade_cfg.job_buy = trade_cfg.job_sell = None
    await update.effective_message.reply_text("자동 매매 중지")


async def cmd_help(update: Update, context: ContextTypes.DEFAULT_TYPE) -> None:
    await update.effective_message.reply_text(
        "1. /start 또는 /bts 명령으로 메뉴를 연 후 원하는 기능을 선택하세요.\n"
        "2. 각 기능은 안내에 따라 정보를 입력하면 됩니다.\n"
        "3. /hod [티커] [일수] [분봉] [야간] [아침] 명령으로 HOD 분석을 실행합니다."
    )


# ----- Main -----
def start_bot() -> None:
    app = Application.builder().token(BOT_TOKEN).build()
    app.add_handler(CommandHandler(["bts", "start"], cmd_bts))
    app.add_handler(CallbackQueryHandler(menu_button))
    app.add_handler(MessageHandler(filters.TEXT & ~filters.COMMAND, handle_message))
    app.add_handler(CommandHandler("help", cmd_help))
    app.add_handler(CommandHandler("hod", cmd_hod))
    logging.info("Bot started. Waiting for commands...")
    app.run_polling()


def main() -> None:
    ap = argparse.ArgumentParser(description="Telegram bot and HOD analysis")
    ap.add_argument("--bot", action="store_true", help="Run Telegram bot")
    ap.add_argument("--market", type=str, help="마켓 티커 (예: KRW-ETC)")
    ap.add_argument("--days", type=int, help="최근 N일 (기본 300)")
    ap.add_argument("--unit", type=int, default=60, help="분봉 단위(기본 60)")
    ap.add_argument("--night", type=str, default="22-7", help="야간창 (기본 22-7)")
    ap.add_argument("--morning", type=str, default="7-12", help="아침창 (기본 7-12)")
    ap.add_argument("--save-raw", type=str, default=None, help="Raw 저장 경로(excel). 지정 시 저장")
    ap.add_argument("--interactive", action="store_true", help="프롬프트로 입력 받기")
    args = ap.parse_args()
    if args.bot or not (args.market and args.days) and not args.interactive:
        start_bot()
        return
    if args.interactive or not (args.market and args.days):
        market, days, unit, night, morning = prompt_input()
    else:
        market = args.market.upper()
        if not market.startswith("KRW-"):
            market = "KRW-" + market
        days = args.days if args.days else 300
        unit = args.unit
        night = args.night
        morning = args.morning
    run_hod_cli(market, days, unit, night, morning, save_raw=args.save_raw)


if __name__ == "__main__":
    main()<|MERGE_RESOLUTION|>--- conflicted
+++ resolved
@@ -23,30 +23,6 @@
     except ModuleNotFoundError:  # pragma: no cover - installation branch
         subprocess.check_call([sys.executable, "-m", "pip", "install", pkg])
 
-<<<<<<< HEAD
-def load_env_file(path: str = ".env") -> None:
-    """Load environment variables from .env file supporting `export KEY=value` lines."""
-    p = Path(path)
-    if not p.exists():
-        return
-    for line in p.read_text(encoding="utf-8").splitlines():
-        line = line.strip()
-        if not line or line.startswith("#"):
-            continue
-        if line.startswith("export "):
-            line = line[7:]
-        if "=" not in line:
-            continue
-        key, value = line.split("=", 1)
-        os.environ.setdefault(key.strip(), value.strip().strip('"').strip("'"))
-
-
-load_env_file()
-=======
-from dotenv import load_dotenv
-
-load_dotenv()
->>>>>>> 833d0b2a
 
 # Default env vars (can be overridden externally)
 os.environ.setdefault("TELEGRAM_BOT_TOKEN", "8216690986:AAHCxs_o5nXyOcbd6Sr9ooJh")
@@ -83,13 +59,7 @@
 except Exception:  # pragma: no cover - dependency may be missing at runtime
     pybithumb = None
 
-<<<<<<< HEAD
-BOT_TOKEN = os.environ.get("TELEGRAM_BOT_TOKEN", "").strip()
-if BOT_TOKEN.count(":") != 1:
-    raise RuntimeError("유효한 TELEGRAM_BOT_TOKEN이 설정되지 않았습니다. .env 또는 스크립트의 토큰 값을 확인하세요.")
-=======
-BOT_TOKEN = os.environ.get("TELEGRAM_BOT_TOKEN", "")
->>>>>>> 833d0b2a
+
 KST = dt.timezone(dt.timedelta(hours=9))
 
 UPBIT_MIN_URL = "https://api.upbit.com/v1/candles/minutes/{unit}"
