#!/usr/bin/env python3
# -*- coding: utf-8 -*-
"""
텔레그램 - 우분투 - 코인 분석기 (Upbit 공용 API 기반)
기능:
  1) 변동성 상위 Top10 (기간: 200/300일 등)
  2) 거래액(원화) Top10 (기간: 200/300일 등)
  3) 일일단가 수익률 비교 백테스트:
     - 종목 (예: KRW-BTC)
     - 조회기간(일)
     - 매입 시간대 (기본: 19:00~익일 01:00)
     - 매각 시간대 (기본: 익일 08:00~익일 12:00)
     - 분봉(1/3/5/10/15/30/60/240)
     - 기간 동안 평균적으로 '가장 싼 시간(매입)'과 '가장 비싼 시간(매도)'을 각 시간대에서 찾고,
       매일 100만원을 동일 시간에 사고/팔았다면 결과(고정 예산 합산 vs 매일 재투자 복리)를 계산
명령:
  /bts  : 메뉴 시작 (선택형)
  /start: 안내

주의:
  - Upbit 공개 API 사용(무인증), 과도한 호출 방지.
  - 시간대는 Asia/Seoul 기준.
"""

import asyncio
import datetime as dt
import math
from dataclasses import dataclass
from typing import List, Tuple, Optional, Dict

import aiohttp
import pandas as pd
import numpy as np
import pytz

from telegram import (
    Update, InlineKeyboardMarkup, InlineKeyboardButton, ReplyKeyboardRemove
)
from telegram.ext import (
    ApplicationBuilder, CommandHandler, ContextTypes, ConversationHandler,
    CallbackQueryHandler, MessageHandler, filters
)

# ========= 통합 설정 (여기만 수정하면 됨) =========
TOKEN = "8216690986:AAHCxs_o5nXyOcbd6Sr9ooJhLgs5tcQ7024"  # 요청하신 대로 하드코딩
TZ = pytz.timezone("Asia/Seoul")

# 텔레그램 접근 제어: 특정 사용자만 사용하려면 ID를 적으세요. 비우면 전체 허용.
ALLOWED_USER_IDS: List[int] = []  # 예: [5517670242]

# Upbit API
UPBIT_BASE = "https://api.upbit.com"
API_REQUEST_DELAY = 0.15  # seconds between Upbit API calls

# 기본 백테스트 설정
DEFAULT_BUY_WINDOW = ("19:00", "01:00")  # (시작, 끝) 끝이 익일 가능
DEFAULT_SELL_WINDOW = ("08:00", "12:00")  # (시작, 끝) 동일/익일 가능
DEFAULT_INTERVAL_MIN = 5
DEFAULT_BUDGET = 1_000_000  # 원
MAX_CANDLE_COUNT = 200  # Upbit 분봉/일봉 요청 최대 200

# ========== 내부 상태키 ==========
(
    MENU,                # 루트 메뉴
    Q1_PERIOD,           # 기능1: 변동성 기간
    Q2_PERIOD,           # 기능2: 거래액 기간
    Q3_SYMBOL,           # 기능3: 종목
    Q3_PERIOD,           # 기능3: 기간
    Q3_BUY_WINDOW,       # 기능3: 매입 시간대
    Q3_SELL_WINDOW,      # 기능3: 매도 시간대
    Q3_INTERVAL          # 기능3: 분봉
) = range(8)

# ========== 유틸 ==========
def user_allowed(user_id: int) -> bool:
    return (not ALLOWED_USER_IDS) or (user_id in ALLOWED_USER_IDS)

def parse_hhmm(s: str) -> dt.time:
    return dt.datetime.strptime(s.strip(), "%H:%M").time()

def time_range_minutes(start: dt.time, end: dt.time) -> List[int]:
    """
    분 단위 '하루 내 offset(0~1439)' 배열 생성. 종료가 익일이면 그 구간을 이어붙인다.
    """
    def to_min(t: dt.time) -> int:
        return t.hour * 60 + t.minute

    s = to_min(start)
    e = to_min(end)
    if s <= e:
        return list(range(s, e + 1))
    else:
        return list(range(s, 24*60)) + list(range(0, e + 1))

def localize(ts: dt.datetime) -> dt.datetime:
    if ts.tzinfo is None:
        return TZ.localize(ts)
    return ts.astimezone(TZ)

def kst_now() -> dt.datetime:
    return dt.datetime.now(tz=TZ)

# ========== Upbit API ==========
async def http_get_json(session: aiohttp.ClientSession, url: str, params: dict=None):
    """GET 요청을 보내고 JSON을 반환한다.
    429(Too Many Requests) 발생 시 잠시 대기 후 최대 5회까지 재시도한다.
    """
    for _ in range(5):
        async with session.get(url, params=params, timeout=30) as resp:
            if resp.status == 429:
                await asyncio.sleep(1)
                continue
            resp.raise_for_status()
            return await resp.json()
    raise RuntimeError("Too Many Requests: repeated 429 responses")

async def fetch_markets(session: aiohttp.ClientSession) -> List[str]:
    url = f"{UPBIT_BASE}/v1/market/all"
    data = await http_get_json(session, url, {"isDetails": "true"})
    markets = [d["market"] for d in data if d["market"].startswith("KRW-")]
    return markets

async def fetch_daily_candles(session: aiohttp.ClientSession, market: str, count: int) -> pd.DataFrame:
    url = f"{UPBIT_BASE}/v1/candles/days"
    data = await http_get_json(session, url, {"market": market, "count": min(count, MAX_CANDLE_COUNT)})
    # 최근 -> 과거 순으로 내려옴
    if not data:
        return pd.DataFrame()
    df = pd.DataFrame(data)
    # 표준화
    df["date_kst"] = pd.to_datetime(df["candle_date_time_kst"])
    df["date_kst"] = df["date_kst"].dt.tz_localize("Asia/Seoul")
    df.rename(columns={
        "opening_price": "open",
        "trade_price": "close",
        "high_price": "high",
        "low_price": "low",
        "candle_acc_trade_price": "value_krw",
        "candle_acc_trade_volume": "volume"
    }, inplace=True)
    keep = ["date_kst", "open", "close", "high", "low", "value_krw", "volume"]
    return df[keep].sort_values("date_kst")

async def fetch_minute_candles(
    session: aiohttp.ClientSession, market: str, unit: int, end_time_kst: dt.datetime, need: int
) -> pd.DataFrame:
    """
    분봉 데이터를 끝 시각 기준으로 MAX_CANDLE_COUNT씩 당겨오며 need개 이상 확보.
    Upbit는 최근→과거 순으로 반환하므로 적절히 정렬.
    """
    url = f"{UPBIT_BASE}/v1/candles/minutes/{unit}"
    dfs = []
    remain = need
    cursor = end_time_kst

    while remain > 0:
        params = {
            "market": market,
            "count": min(MAX_CANDLE_COUNT, remain),
            "to": cursor.strftime("%Y-%m-%d %H:%M:%S")
        }
        data = await http_get_json(session, url, params)
        if not data:
            break
        df = pd.DataFrame(data)
        df["time_kst"] = pd.to_datetime(df["candle_date_time_kst"])
        df["time_kst"] = df["time_kst"].dt.tz_localize("Asia/Seoul")
        df.rename(columns={
            "trade_price": "close"
        }, inplace=True)
        dfs.append(df[["time_kst", "close"]])
        cursor = df["time_kst"].iloc[-1] - dt.timedelta(seconds=unit*60)  # 다음 요청 anchor
        remain -= len(df)

<<<<<<< HEAD
        # 과호출 방지: 모든 요청 사이에 짧은 지연
        await asyncio.sleep(API_REQUEST_DELAY)
=======
        # 과호출 방지: 초당 0.2회(5초 간격)로 제한
        await asyncio.sleep(5)
>>>>>>> 95bd9143

    if not dfs:
        return pd.DataFrame(columns=["time_kst", "close"])
    out = pd.concat(dfs, ignore_index=True)
    return out.sort_values("time_kst")

async def iter_markets_daily(session: aiohttp.ClientSession, period_days: int):
    """Yield (market, daily_df) for KRW markets with enough history."""
    markets = await fetch_markets(session)
    min_days = max(10, math.ceil(period_days * 0.5))
    for m in markets:
        df = await fetch_daily_candles(session, m, period_days)
        if len(df) >= min_days:
            yield m, df
        await asyncio.sleep(API_REQUEST_DELAY)

# ========== 계산 로직 ==========
async def calc_top_volatility(period_days: int) -> pd.DataFrame:
    async with aiohttp.ClientSession() as session:
        rows = []
<<<<<<< HEAD
        async for m, df in iter_markets_daily(session, period_days):
            vol = (df["close"] - df["open"]).abs() / df["open"]
            rows.append({"market": m, "mean_oc_volatility_pct": vol.mean() * 100.0})
=======
        for m in markets:
            df = await fetch_daily_candles(session, m, period_days)
            if len(df) < 10:
                await asyncio.sleep(5)
                continue
            vol = (df["close"] - df["open"]).abs() / df["open"]
            rows.append({"market": m, "mean_oc_volatility_pct": vol.mean() * 100.0})
            # 초당 0.2회(5초 간격)로 요청 제한
            await asyncio.sleep(5)
>>>>>>> 95bd9143
        out = pd.DataFrame(rows)
        out = out.sort_values("mean_oc_volatility_pct", ascending=False).head(10).reset_index(drop=True)
        return out

async def calc_top_value(period_days: int) -> pd.DataFrame:
    async with aiohttp.ClientSession() as session:
        rows = []
<<<<<<< HEAD
        async for m, df in iter_markets_daily(session, period_days):
            rows.append({"market": m, "mean_daily_value_krw": df["value_krw"].mean()})
=======
        for m in markets:
            df = await fetch_daily_candles(session, m, period_days)
            if len(df) < 10:
                await asyncio.sleep(5)
                continue
            rows.append({"market": m, "mean_daily_value_krw": df["value_krw"].mean()})
            # 초당 0.2회(5초 간격)로 요청 제한
            await asyncio.sleep(5)
>>>>>>> 95bd9143
        out = pd.DataFrame(rows)
        out = out.sort_values("mean_daily_value_krw", ascending=False).head(10).reset_index(drop=True)
        return out

def _minutes_of_day(ts: pd.Timestamp) -> int:
    kst = ts.tz_convert("Asia/Seoul")
    return kst.hour * 60 + kst.minute

def _window_to_minutes(window: Tuple[str, str]) -> List[int]:
    s = parse_hhmm(window[0])
    e = parse_hhmm(window[1])
    return time_range_minutes(s, e)

async def backtest_intraday(
    market: str,
    period_days: int,
    buy_window: Tuple[str, str],
    sell_window: Tuple[str, str],
    interval_min: int,
    budget_krw: int = DEFAULT_BUDGET
) -> Dict:
    """
    1) 기간 동안 '분봉 close'를 일자별로 분해
    2) buy_window 내 각 '분 단위'의 평균가격을 계산해 최저 평균 분(min_buy)을 선택
    3) sell_window 내 각 '분 단위'의 평균가격을 계산해 최고 평균 분(min_sell)을 선택
    4) 각 날짜별로 해당 시점 가격을 사용하여 일일 매수/매도 수익률 계산
       - 고정예산(매일 100만원 별도) 합산
       - 재투자(복리) 누적
    """
    end = kst_now()
    need_minutes = period_days * int(24*60/interval_min) + 400  # 버퍼
    async with aiohttp.ClientSession() as session:
        df = await fetch_minute_candles(session, market, interval_min, end, need_minutes)
    if df.empty:
        return {"error": "분봉 데이터를 가져오지 못했습니다."}

    # 분-오프셋(0~1439) 계산
    df["min_of_day"] = df["time_kst"].apply(lambda x: _minutes_of_day(pd.Timestamp(x)))
    df["date"] = df["time_kst"].dt.tz_convert("Asia/Seoul").dt.date

    # 기간 제한
    first_day = (end - dt.timedelta(days=period_days)).date()
    df = df[df["date"] >= first_day]
    if df.empty:
        return {"error": "해당 기간의 분봉 데이터가 없습니다."}

    # 윈도우 후보 분 리스트
    buy_candidates = _window_to_minutes(buy_window)
    sell_candidates = _window_to_minutes(sell_window)

    # 각 분(분해능은 interval_min에 의존)으로 샘플 매핑
    # interval_min에 맞춰 분을 반올림
    def round_to_interval(m):
        return (m // interval_min) * interval_min

    df["bucket_min"] = df["min_of_day"].apply(round_to_interval)

    # 평균가격 by bucket
    buy_avg = (
        df[df["bucket_min"].isin(buy_candidates)]
        .groupby("bucket_min")["close"]
        .mean()
        .sort_values(ascending=True)
    )
    sell_avg = (
        df[df["bucket_min"].isin(sell_candidates)]
        .groupby("bucket_min")["close"]
        .mean()
        .sort_values(ascending=False)
    )

    if buy_avg.empty or sell_avg.empty:
        return {"error": "지정한 시간대에 데이터가 충분하지 않습니다."}

    best_buy_min = int(buy_avg.index[0])
    best_sell_min = int(sell_avg.index[0])

    # 일자별 해당 시점 가격 추출
    buy_price_by_day = (
        df[df["bucket_min"] == best_buy_min]
        .groupby("date")["close"].last()
    )
    sell_price_by_day = (
        df[df["bucket_min"] == best_sell_min]
        .groupby("date")["close"].last()
    )

    # 매도는 '익일'로 가정 → 날짜+1
    sell_price_by_day.index = [d + dt.timedelta(days=1) for d in sell_price_by_day.index]

    # 교집합 날짜로 수익률 산출
    days = sorted(set(buy_price_by_day.index).intersection(set(sell_price_by_day.index)))
    results = []
    capital = budget_krw  # 재투자 시작자본
    cum_capitals = []     # 재투자 궤적

    for d in days:
        bp = float(buy_price_by_day.get(d, np.nan))
        sp = float(sell_price_by_day.get(d, np.nan))
        if np.isnan(bp) or np.isnan(sp) or bp <= 0:
            continue
        ratio = sp / bp
        # 고정 예산: 매일 100만원을 별개로 투자하여 누적 이익 집계
        daily_gain = budget_krw * (ratio - 1.0)
        results.append({"date": d, "buy": bp, "sell": sp, "ratio": ratio, "daily_gain": daily_gain})
        # 재투자(복리)
        capital *= ratio
        cum_capitals.append(capital)

    if not results:
        return {"error": "매수/매도 시점이 겹치는 일자가 충분하지 않습니다."}

    res_df = pd.DataFrame(results).sort_values("date")
    total_fixed = budget_krw * len(res_df) + res_df["daily_gain"].sum()
    # 재투자: 초기가격 budget_krw → 마지막 capital
    reinvest_final = budget_krw if not cum_capitals else cum_capitals[-1]

    return {
        "market": market,
        "period_days": period_days,
        "interval_min": interval_min,
        "best_buy_min": best_buy_min,
        "best_sell_min": best_sell_min,
        "n_trades": len(res_df),
        "fixed_total_krw": int(round(total_fixed)),
        "reinvest_final_krw": int(round(reinvest_final)),
        "buy_time_str": f"{best_buy_min//60:02d}:{best_buy_min%60:02d}",
        "sell_time_str": f"{best_sell_min//60:02d}:{best_sell_min%60:02d}",
        "sample": res_df.tail(5).to_string(index=False)  # 최근 5일 샘플
    }

# ========== 텔레그램 핸들러 ==========
async def start(update: Update, context: ContextTypes.DEFAULT_TYPE):
    if not user_allowed(update.effective_user.id):
        return
    await update.message.reply_text(
        "안녕하세요! /bts 를 입력하면 코인 분석 메뉴가 열립니다.",
        reply_markup=ReplyKeyboardRemove()
    )

async def bts_menu(update: Update, context: ContextTypes.DEFAULT_TYPE):
    if not user_allowed(update.effective_user.id):
        return ConversationHandler.END
    kb = [
        [InlineKeyboardButton("1) 변동성 Top10", callback_data="MENU_VOL")],
        [InlineKeyboardButton("2) 거래액 Top10", callback_data="MENU_VAL")],
        [InlineKeyboardButton("3) 일일단가 수익률 비교 (백테스트)", callback_data="MENU_BT")],
        [InlineKeyboardButton("닫기", callback_data="MENU_END")],
    ]
    if update.message:
        await update.message.reply_text("원하는 작업을 선택하세요:", reply_markup=InlineKeyboardMarkup(kb))
    else:
        await update.callback_query.edit_message_text("원하는 작업을 선택하세요:", reply_markup=InlineKeyboardMarkup(kb))
    return MENU

# ---- 메뉴 분기
async def on_menu(update: Update, context: ContextTypes.DEFAULT_TYPE):
    if not user_allowed(update.effective_user.id):
        return ConversationHandler.END
    q = update.callback_query
    await q.answer()
    data = q.data
    if data == "MENU_VOL":
        await q.edit_message_text("변동성 조회기간을 입력하시오 (예: 200 또는 300)")
        return Q1_PERIOD
    elif data == "MENU_VAL":
        await q.edit_message_text("거래액 조회기간을 입력하시오 (예: 200 또는 300)")
        return Q2_PERIOD
    elif data == "MENU_BT":
        await q.edit_message_text("종목을 입력하시오 (예: KRW-BTC, KRW-ETH)")
        return Q3_SYMBOL
    else:
        await q.edit_message_text("종료합니다.")
        return ConversationHandler.END

# ---- 기능 1: 변동성
async def on_q1_period(update: Update, context: ContextTypes.DEFAULT_TYPE):
    if not user_allowed(update.effective_user.id):
        return ConversationHandler.END
    try:
        period = int(update.message.text.strip())
        await update.message.reply_text("계산 중입니다. 잠시만요…")
        df = await calc_top_volatility(period)
        if df.empty:
            await update.message.reply_text("결과가 없습니다.")
        else:
            lines = ["[변동성 Top10] (기간: {}일)".format(period)]
            for i, row in df.iterrows():
                lines.append(f"{i+1:>2}. {row['market']}: {row['mean_oc_volatility_pct']:.2f}%")
            await update.message.reply_text("\n".join(lines))
    except Exception as e:
        await update.message.reply_text(f"오류: {e}")
    # 끝나면 다시 메뉴
    return await bts_menu(update, context)

# ---- 기능 2: 거래액
async def on_q2_period(update: Update, context: ContextTypes.DEFAULT_TYPE):
    if not user_allowed(update.effective_user.id):
        return ConversationHandler.END
    try:
        period = int(update.message.text.strip())
        await update.message.reply_text("계산 중입니다. 잠시만요…")
        df = await calc_top_value(period)
        if df.empty:
            await update.message.reply_text("결과가 없습니다.")
        else:
            lines = ["[거래액(원화) Top10] (기간: {}일)".format(period)]
            for i, row in df.iterrows():
                lines.append(f"{i+1:>2}. {row['market']}: {int(row['mean_daily_value_krw']):,} 원/일")
            await update.message.reply_text("\n".join(lines))
    except Exception as e:
        await update.message.reply_text(f"오류: {e}")
    return await bts_menu(update, context)

# ---- 기능 3: 백테스트
async def on_q3_symbol(update: Update, context: ContextTypes.DEFAULT_TYPE):
    if not user_allowed(update.effective_user.id):
        return ConversationHandler.END
    sym = update.message.text.strip().upper()
    if not sym.startswith("KRW-"):
        await update.message.reply_text("형식: KRW-XXX (예: KRW-BTC)")
        return Q3_SYMBOL
    context.user_data["bt_symbol"] = sym
    await update.message.reply_text("조회기간(일)을 입력하시오 (예: 200, 300)")
    return Q3_PERIOD

async def on_q3_period(update: Update, context: ContextTypes.DEFAULT_TYPE):
    try:
        period = int(update.message.text.strip())
    except:
        await update.message.reply_text("숫자로 입력해주세요. (예: 200)")
        return Q3_PERIOD
    context.user_data["bt_period"] = period
    bw = f"{DEFAULT_BUY_WINDOW[0]}~{DEFAULT_BUY_WINDOW[1]}"
    await update.message.reply_text(
        f"매입 시간대를 입력하시오 (기본: {bw})\n예) 19:00~01:00",
    )
    return Q3_BUY_WINDOW

async def on_q3_buy_window(update: Update, context: ContextTypes.DEFAULT_TYPE):
    txt = update.message.text.strip()
    if "~" not in txt:
        await update.message.reply_text("형식: HH:MM~HH:MM (예: 19:00~01:00)")
        return Q3_BUY_WINDOW
    s, e = [t.strip() for t in txt.split("~", 1)]
    context.user_data["bt_buy_window"] = (s, e)
    sw = f"{DEFAULT_SELL_WINDOW[0]}~{DEFAULT_SELL_WINDOW[1]}"
    await update.message.reply_text(
        f"매각 시간대를 입력하시오 (기본: {sw})\n예) 08:00~12:00",
    )
    return Q3_SELL_WINDOW

async def on_q3_sell_window(update: Update, context: ContextTypes.DEFAULT_TYPE):
    txt = update.message.text.strip()
    if "~" not in txt:
        await update.message.reply_text("형식: HH:MM~HH:MM (예: 08:00~12:00)")
        return Q3_SELL_WINDOW
    s, e = [t.strip() for t in txt.split("~", 1)]
    context.user_data["bt_sell_window"] = (s, e)
    await update.message.reply_text(
        f"분봉(1/3/5/10/15/30/60/240)을 입력하시오 (기본: {DEFAULT_INTERVAL_MIN})"
    )
    return Q3_INTERVAL

async def on_q3_interval(update: Update, context: ContextTypes.DEFAULT_TYPE):
    try:
        interval = int(update.message.text.strip())
        if interval not in [1,3,5,10,15,30,60,240]:
            raise ValueError
    except:
        await update.message.reply_text("분봉은 1/3/5/10/15/30/60/240 중 하나여야 합니다.")
        return Q3_INTERVAL

    sym = context.user_data["bt_symbol"]
    period = context.user_data["bt_period"]
    buyw = context.user_data.get("bt_buy_window", DEFAULT_BUY_WINDOW)
    sellw = context.user_data.get("bt_sell_window", DEFAULT_SELL_WINDOW)

    await update.message.reply_text("백테스트 계산 중입니다. 다소 시간이 걸릴 수 있어요…")
    try:
        res = await backtest_intraday(sym, period, buyw, sellw, interval, DEFAULT_BUDGET)
        if "error" in res:
            await update.message.reply_text(f"오류: {res['error']}")
        else:
            msg = (
                f"[백테스트 결과]\n"
                f"종목: {res['market']}\n"
                f"기간: {res['period_days']}일, 분봉: {res['interval_min']}분\n"
                f"선택된 매입 시각(평균 최저): {res['buy_time_str']}\n"
                f"선택된 매도 시각(평균 최고): {res['sell_time_str']}\n"
                f"체결 가능 일수: {res['n_trades']}일\n"
                f"① 고정예산 합산 결과: {res['fixed_total_krw']:,} 원\n"
                f"② 매일 재투자(복리) 결과: {res['reinvest_final_krw']:,} 원\n"
                f"\n최근 5일 샘플:\n{res['sample']}"
            )
            await update.message.reply_text(msg)
    except Exception as e:
        await update.message.reply_text(f"오류: {e}")

    return await bts_menu(update, context)

# ========== 앱 구동 ==========
import logging
logging.basicConfig(level=logging.INFO)

def build_app():
    app = ApplicationBuilder().token(TOKEN).build()

    conv = ConversationHandler(
        entry_points=[CommandHandler("bts", bts_menu)],
        states={
            MENU: [CallbackQueryHandler(on_menu)],
            Q1_PERIOD: [MessageHandler(filters.TEXT & ~filters.COMMAND, on_q1_period)],
            Q2_PERIOD: [MessageHandler(filters.TEXT & ~filters.COMMAND, on_q2_period)],
            Q3_SYMBOL: [MessageHandler(filters.TEXT & ~filters.COMMAND, on_q3_symbol)],
            Q3_PERIOD: [MessageHandler(filters.TEXT & ~filters.COMMAND, on_q3_period)],
            Q3_BUY_WINDOW: [MessageHandler(filters.TEXT & ~filters.COMMAND, on_q3_buy_window)],
            Q3_SELL_WINDOW: [MessageHandler(filters.TEXT & ~filters.COMMAND, on_q3_sell_window)],
            Q3_INTERVAL: [MessageHandler(filters.TEXT & ~filters.COMMAND, on_q3_interval)],
        },
        fallbacks=[CommandHandler("bts", bts_menu)],
        name="bts-conv",
        persistent=False,
        # ⛔️ per_message=True 는 사용하지 않습니다 (MessageHandler가 섞여있음)
    )

    app.add_handler(CommandHandler("start", start))
    app.add_handler(conv)
    return app


def main():
    app = build_app()
    # PTB v21 권장: 한 줄로 시작/대기까지 처리
    # 다른 인스턴스가 남아있을 때 발생하는 409 오류를 방지하기 위해
    # 기존 웹훅/업데이트를 정리(drop_pending_updates=True)
    app.run_polling(allowed_updates=Update.ALL_TYPES, drop_pending_updates=True)

if __name__ == "__main__":
    main()<|MERGE_RESOLUTION|>--- conflicted
+++ resolved
@@ -172,14 +172,6 @@
         cursor = df["time_kst"].iloc[-1] - dt.timedelta(seconds=unit*60)  # 다음 요청 anchor
         remain -= len(df)
 
-<<<<<<< HEAD
-        # 과호출 방지: 모든 요청 사이에 짧은 지연
-        await asyncio.sleep(API_REQUEST_DELAY)
-=======
-        # 과호출 방지: 초당 0.2회(5초 간격)로 제한
-        await asyncio.sleep(5)
->>>>>>> 95bd9143
-
     if not dfs:
         return pd.DataFrame(columns=["time_kst", "close"])
     out = pd.concat(dfs, ignore_index=True)
@@ -199,21 +191,7 @@
 async def calc_top_volatility(period_days: int) -> pd.DataFrame:
     async with aiohttp.ClientSession() as session:
         rows = []
-<<<<<<< HEAD
-        async for m, df in iter_markets_daily(session, period_days):
-            vol = (df["close"] - df["open"]).abs() / df["open"]
-            rows.append({"market": m, "mean_oc_volatility_pct": vol.mean() * 100.0})
-=======
-        for m in markets:
-            df = await fetch_daily_candles(session, m, period_days)
-            if len(df) < 10:
-                await asyncio.sleep(5)
-                continue
-            vol = (df["close"] - df["open"]).abs() / df["open"]
-            rows.append({"market": m, "mean_oc_volatility_pct": vol.mean() * 100.0})
-            # 초당 0.2회(5초 간격)로 요청 제한
-            await asyncio.sleep(5)
->>>>>>> 95bd9143
+
         out = pd.DataFrame(rows)
         out = out.sort_values("mean_oc_volatility_pct", ascending=False).head(10).reset_index(drop=True)
         return out
@@ -221,19 +199,7 @@
 async def calc_top_value(period_days: int) -> pd.DataFrame:
     async with aiohttp.ClientSession() as session:
         rows = []
-<<<<<<< HEAD
-        async for m, df in iter_markets_daily(session, period_days):
-            rows.append({"market": m, "mean_daily_value_krw": df["value_krw"].mean()})
-=======
-        for m in markets:
-            df = await fetch_daily_candles(session, m, period_days)
-            if len(df) < 10:
-                await asyncio.sleep(5)
-                continue
-            rows.append({"market": m, "mean_daily_value_krw": df["value_krw"].mean()})
-            # 초당 0.2회(5초 간격)로 요청 제한
-            await asyncio.sleep(5)
->>>>>>> 95bd9143
+        
         out = pd.DataFrame(rows)
         out = out.sort_values("mean_daily_value_krw", ascending=False).head(10).reset_index(drop=True)
         return out
